--- conflicted
+++ resolved
@@ -223,10 +223,9 @@
     ) -> CompileResult<TypedEnumVariant> {
         let mut warnings = vec![];
         let mut errors = vec![];
-<<<<<<< HEAD
         let enum_variant_type = check!(
             namespace.resolve_type_with_self(
-                variant.r#type.clone(),
+                variant.type_info.clone(),
                 self_type,
                 &span,
                 EnforceTypeArguments::Yes
@@ -235,24 +234,6 @@
             warnings,
             errors,
         );
-=======
-        let enum_variant_type = match variant.type_info.matches_type_parameter(type_mapping) {
-            Some(matching_id) => insert_type(TypeInfo::Ref(matching_id, span)),
-            None => {
-                check!(
-                    namespace.resolve_type_with_self(
-                        variant.type_info.clone(),
-                        self_type,
-                        &span,
-                        EnforceTypeArguments::Yes
-                    ),
-                    insert_type(TypeInfo::ErrorRecovery),
-                    warnings,
-                    errors,
-                )
-            }
-        };
->>>>>>> b7b6bc9c
         ok(
             TypedEnumVariant {
                 name: variant.name.clone(),
