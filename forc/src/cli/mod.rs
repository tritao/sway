--- conflicted
+++ resolved
@@ -1,11 +1,6 @@
 use self::commands::{
-<<<<<<< HEAD
-    addr2line, build, clean, completions, deploy, init, json_abi, new, parse_bytecode, plugins,
+    addr2line, build, clean, completions, deploy, template, init, json_abi, new, parse_bytecode, plugins,
     run, test, update,
-=======
-    addr2line, build, clean, completions, deploy, init, json_abi, parse_bytecode, plugins, run,
-    template, test, update,
->>>>>>> 9c331df4
 };
 use addr2line::Command as Addr2LineCommand;
 use anyhow::{anyhow, Result};
@@ -16,7 +11,7 @@
 pub use deploy::Command as DeployCommand;
 pub use init::Command as InitCommand;
 pub use json_abi::Command as JsonAbiCommand;
-pub use new::Command as NewComand;
+pub use new::Command as NewCommand;
 use parse_bytecode::Command as ParseBytecodeCommand;
 pub use plugins::Command as PluginsCommand;
 pub use run::Command as RunCommand;
@@ -44,7 +39,7 @@
     Clean(CleanCommand),
     Completions(CompletionsCommand),
     Deploy(DeployCommand),
-    New(NewComand),
+    New(NewCommand),
     Init(InitCommand),
     ParseBytecode(ParseBytecodeCommand),
     Run(RunCommand),
