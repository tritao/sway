mod code_block;
pub mod declaration;
pub mod expression;
pub mod mode;
mod return_statement;
pub mod while_loop;

use std::fmt;

pub(crate) use code_block::*;
pub use const_eval::*;
pub use declaration::*;
pub(crate) use expression::*;
pub(crate) use mode::*;
pub(crate) use return_statement::*;
pub(crate) use while_loop::*;

use crate::{
    error::*, parse_tree::*, semantic_analysis::*, style::*, type_engine::*,
    types::DeterministicallyAborts, AstNode, AstNodeContent, Ident, ReturnStatement,
};

use sway_types::{span::Span, state::StateIndex, Spanned};

use derivative::Derivative;

/// whether or not something is constantly evaluatable (if the result is known at compile
/// time)
#[derive(Clone, Copy, Debug, Eq, PartialEq, Hash)]
pub(crate) enum IsConstant {
    Yes,
    No,
}

#[derive(Clone, Debug, PartialEq, Eq)]
pub enum TypedAstNodeContent {
    ReturnStatement(TypedReturnStatement),
    Declaration(TypedDeclaration),
    Expression(TypedExpression),
    ImplicitReturnExpression(TypedExpression),
    WhileLoop(TypedWhileLoop),
    // a no-op node used for something that just issues a side effect, like an import statement.
    SideEffect,
}

impl UnresolvedTypeCheck for TypedAstNodeContent {
    fn check_for_unresolved_types(&self) -> Vec<CompileError> {
        use TypedAstNodeContent::*;
        match self {
            ReturnStatement(stmt) => stmt.expr.check_for_unresolved_types(),
            Declaration(decl) => decl.check_for_unresolved_types(),
            Expression(expr) => expr.check_for_unresolved_types(),
            ImplicitReturnExpression(expr) => expr.check_for_unresolved_types(),
            WhileLoop(lo) => {
                let mut condition = lo.condition.check_for_unresolved_types();
                let mut body = lo
                    .body
                    .contents
                    .iter()
                    .flat_map(TypedAstNode::check_for_unresolved_types)
                    .collect();
                condition.append(&mut body);
                condition
            }
            SideEffect => vec![],
        }
    }
}

#[derive(Clone, Debug, Eq, Derivative)]
#[derivative(PartialEq)]
pub struct TypedAstNode {
    pub content: TypedAstNodeContent,
    #[derivative(PartialEq = "ignore")]
    pub(crate) span: Span,
}

impl fmt::Display for TypedAstNode {
    fn fmt(&self, f: &mut fmt::Formatter<'_>) -> fmt::Result {
        use TypedAstNodeContent::*;
        let text = match &self.content {
            ReturnStatement(TypedReturnStatement { ref expr }) => {
                format!("return {}", expr)
            }
            Declaration(ref typed_decl) => typed_decl.to_string(),
            Expression(exp) => exp.to_string(),
            ImplicitReturnExpression(exp) => format!("return {}", exp),
            WhileLoop(w_loop) => w_loop.to_string(),
            SideEffect => "".into(),
        };
        f.write_str(&text)
    }
}

impl CopyTypes for TypedAstNode {
    fn copy_types(&mut self, type_mapping: &TypeMapping) {
        match self.content {
            TypedAstNodeContent::ReturnStatement(ref mut ret_stmt) => {
                ret_stmt.copy_types(type_mapping)
            }
            TypedAstNodeContent::ImplicitReturnExpression(ref mut exp) => {
                exp.copy_types(type_mapping)
            }
            TypedAstNodeContent::Declaration(ref mut decl) => decl.copy_types(type_mapping),
            TypedAstNodeContent::Expression(ref mut expr) => expr.copy_types(type_mapping),
            TypedAstNodeContent::WhileLoop(TypedWhileLoop {
                ref mut condition,
                ref mut body,
            }) => {
                condition.copy_types(type_mapping);
                body.copy_types(type_mapping);
            }
            TypedAstNodeContent::SideEffect => (),
        }
    }
}

impl UnresolvedTypeCheck for TypedAstNode {
    fn check_for_unresolved_types(&self) -> Vec<CompileError> {
        self.content.check_for_unresolved_types()
    }
}

impl DeterministicallyAborts for TypedAstNode {
    fn deterministically_aborts(&self) -> bool {
        use TypedAstNodeContent::*;
        match &self.content {
            ReturnStatement(_) => true,
            Declaration(_) => false,
            Expression(exp) | ImplicitReturnExpression(exp) => exp.deterministically_aborts(),
            WhileLoop(TypedWhileLoop { condition, body }) => {
                condition.deterministically_aborts() || body.deterministically_aborts()
            }
            SideEffect => false,
        }
    }
}

impl TypedAstNode {
    /// Returns `true` if this AST node will be exported in a library, i.e. it is a public declaration.
    pub(crate) fn is_public(&self) -> bool {
        use TypedAstNodeContent::*;
        match &self.content {
            Declaration(decl) => decl.visibility().is_public(),
            ReturnStatement(_)
            | Expression(_)
            | WhileLoop(_)
            | SideEffect
            | ImplicitReturnExpression(_) => false,
        }
    }

    /// Naive check to see if this node is a function declaration of a function called `main` if
    /// the [TreeType] is Script or Predicate.
    pub(crate) fn is_main_function(&self, tree_type: TreeType) -> bool {
        match &self {
            TypedAstNode {
                content:
                    TypedAstNodeContent::Declaration(TypedDeclaration::FunctionDeclaration(
                        TypedFunctionDeclaration { name, .. },
                    )),
                ..
            } if name.as_str() == crate::constants::DEFAULT_ENTRY_POINT_FN_NAME => {
                matches!(tree_type, TreeType::Script | TreeType::Predicate)
            }
            _ => false,
        }
    }

    /// recurse into `self` and get any return statements -- used to validate that all returns
    /// do indeed return the correct type
    /// This does _not_ extract implicit return statements as those are not control flow! This is
    /// _only_ for explicit returns.
    pub(crate) fn gather_return_statements(&self) -> Vec<&TypedReturnStatement> {
        match &self.content {
            TypedAstNodeContent::ReturnStatement(ref stmt) => vec![stmt],
            TypedAstNodeContent::ImplicitReturnExpression(ref exp) => {
                exp.gather_return_statements()
            }
            TypedAstNodeContent::WhileLoop(TypedWhileLoop {
                ref condition,
                ref body,
                ..
            }) => {
                let mut buf = condition.gather_return_statements();
                for node in &body.contents {
                    buf.append(&mut node.gather_return_statements())
                }
                buf
            }
            // assignments and  reassignments can happen during control flow and can abort
            TypedAstNodeContent::Declaration(TypedDeclaration::VariableDeclaration(
                TypedVariableDeclaration { body, .. },
            )) => body.gather_return_statements(),
            TypedAstNodeContent::Declaration(TypedDeclaration::Reassignment(
                TypedReassignment { rhs, .. },
            )) => rhs.gather_return_statements(),
            TypedAstNodeContent::Expression(exp) => exp.gather_return_statements(),
            TypedAstNodeContent::SideEffect | TypedAstNodeContent::Declaration(_) => vec![],
        }
    }

    fn type_info(&self) -> TypeInfo {
        // return statement should be ()
        use TypedAstNodeContent::*;
        match &self.content {
            ReturnStatement(_) | Declaration(_) => TypeInfo::Tuple(Vec::new()),
            Expression(TypedExpression { return_type, .. }) => {
                crate::type_engine::look_up_type_id(*return_type)
            }
            ImplicitReturnExpression(TypedExpression { return_type, .. }) => {
                crate::type_engine::look_up_type_id(*return_type)
            }
            WhileLoop(_) | SideEffect => TypeInfo::Tuple(Vec::new()),
        }
    }

    pub(crate) fn type_check(
        arguments: TypeCheckArguments<'_, AstNode>,
    ) -> CompileResult<TypedAstNode> {
        let TypeCheckArguments {
            checkee: node,
            namespace,
            return_type_annotation,
            help_text,
            self_type,
            opts,
            ..
        } = arguments;
        let mut warnings = Vec::new();
        let mut errors = Vec::new();

        // A little utility used to check an ascribed type matches its associated expression.
        let mut type_check_ascribed_expr =
            |namespace: &mut Namespace, type_ascription: TypeInfo, value| {
                let type_id = check!(
                    namespace.resolve_type_with_self(
                        type_ascription,
                        self_type,
                        &node.span,
                        EnforceTypeArguments::No
                    ),
                    insert_type(TypeInfo::ErrorRecovery),
                    warnings,
                    errors,
                );
                TypedExpression::type_check(TypeCheckArguments {
                    checkee: value,
                    namespace,
                    return_type_annotation: type_id,
                    help_text: "This declaration's type annotation  does \
                     not match up with the assigned expression's type.",
                    self_type,
                    mode: Mode::NonAbi,
                    opts,
                })
            };

        let node = TypedAstNode {
            content: match node.content.clone() {
                AstNodeContent::UseStatement(a) => {
                    let path = if a.is_absolute {
                        a.call_path.clone()
                    } else {
                        namespace.find_module_path(&a.call_path)
                    };
                    let mut res = match a.import_type {
                        ImportType::Star => namespace.star_import(&path),
                        ImportType::SelfImport => namespace.self_import(&path, a.alias),
                        ImportType::Item(s) => namespace.item_import(&path, &s, a.alias),
                    };
                    warnings.append(&mut res.warnings);
                    errors.append(&mut res.errors);
                    TypedAstNodeContent::SideEffect
                }
                AstNodeContent::IncludeStatement(_) => TypedAstNodeContent::SideEffect,
                AstNodeContent::Declaration(a) => {
                    TypedAstNodeContent::Declaration(match a {
                        Declaration::VariableDeclaration(VariableDeclaration {
                            name,
                            type_ascription,
                            type_ascription_span,
                            body,
                            is_mutable,
                        }) => {
                            check_if_name_is_invalid(&name).ok(&mut warnings, &mut errors);
                            let type_ascription_span = match type_ascription_span {
                                Some(type_ascription_span) => type_ascription_span,
                                None => name.span(),
                            };
                            let type_ascription = check!(
                                namespace.resolve_type_with_self(
                                    type_ascription,
                                    self_type,
                                    &type_ascription_span,
                                    EnforceTypeArguments::Yes,
                                ),
                                insert_type(TypeInfo::ErrorRecovery),
                                warnings,
                                errors
                            );
                            let result = {
                                TypedExpression::type_check(TypeCheckArguments {
                                    checkee: body,
                                    namespace,
                                    return_type_annotation: type_ascription,
                                    help_text: "Variable declaration's type annotation does \
                     not match up with the assigned expression's type.",
                                    self_type,
                                    mode: Mode::NonAbi,
                                    opts,
                                })
                            };
                            let body =
                                check!(result, error_recovery_expr(name.span()), warnings, errors);
                            let typed_var_decl =
                                TypedDeclaration::VariableDeclaration(TypedVariableDeclaration {
                                    name: name.clone(),
                                    body,
                                    is_mutable: is_mutable.into(),
                                    const_decl_origin: false,
                                    type_ascription,
                                });
                            namespace.insert_symbol(name, typed_var_decl.clone());
                            typed_var_decl
                        }
                        Declaration::ConstantDeclaration(ConstantDeclaration {
                            name,
                            type_ascription,
                            value,
                            visibility,
                        }) => {
                            let result =
                                type_check_ascribed_expr(namespace, type_ascription.clone(), value);
                            is_screaming_snake_case(&name).ok(&mut warnings, &mut errors);
                            let value =
                                check!(result, error_recovery_expr(name.span()), warnings, errors);
                            let typed_const_decl =
                                TypedDeclaration::VariableDeclaration(TypedVariableDeclaration {
                                    name: name.clone(),
                                    body: value,
                                    is_mutable: if visibility.is_public() {
                                        VariableMutability::ExportedConst
                                    } else {
                                        VariableMutability::Immutable
                                    },
                                    const_decl_origin: true,
                                    type_ascription: insert_type(type_ascription),
                                });
                            namespace.insert_symbol(name, typed_const_decl.clone());
                            typed_const_decl
                        }
                        Declaration::EnumDeclaration(decl) => {
                            let enum_decl = check!(
                                TypedEnumDeclaration::type_check(decl, namespace, self_type),
                                return err(warnings, errors),
                                warnings,
                                errors
                            );
                            let name = enum_decl.name.clone();
                            let decl = TypedDeclaration::EnumDeclaration(enum_decl);
                            let _ = check!(
                                namespace.insert_symbol(name, decl.clone()),
                                return err(warnings, errors),
                                warnings,
                                errors
                            );
                            decl
                        }
                        Declaration::FunctionDeclaration(fn_decl) => {
<<<<<<< HEAD
                            let fn_decl = check!(
=======
                            for type_parameter in fn_decl.type_parameters.iter() {
                                if !type_parameter.trait_constraints.is_empty() {
                                    errors.push(CompileError::WhereClauseNotYetSupported {
                                        span: type_parameter.name_ident.span(),
                                    });
                                    break;
                                }
                            }
                            let decl = check!(
>>>>>>> 685f96e9
                                TypedFunctionDeclaration::type_check(TypeCheckArguments {
                                    checkee: fn_decl.clone(),
                                    namespace,
                                    return_type_annotation: insert_type(TypeInfo::Unknown),
                                    help_text,
                                    self_type,
                                    mode: Mode::NonAbi,
                                    opts
                                }),
                                error_recovery_function_declaration(fn_decl),
                                warnings,
                                errors
                            );
                            let name = fn_decl.name.clone();
                            let decl = TypedDeclaration::FunctionDeclaration(fn_decl);
                            namespace.insert_symbol(name, decl.clone());
                            decl
                        }
                        Declaration::TraitDeclaration(trait_decl) => {
                            let trait_decl = check!(
                                TypedTraitDeclaration::type_check(trait_decl, namespace),
                                return err(warnings, errors),
                                warnings,
                                errors
                            );
                            let name = trait_decl.name.clone();
                            let decl = TypedDeclaration::TraitDeclaration(trait_decl);
                            namespace.insert_symbol(name, decl.clone());
                            decl
                        }
                        Declaration::Reassignment(Reassignment { lhs, rhs, span }) => {
                            check!(
                                reassignment(
                                    TypeCheckArguments {
                                        checkee: (lhs, rhs),
                                        namespace,
                                        self_type,
                                        // this is unused by `reassignment`
                                        return_type_annotation: insert_type(TypeInfo::Unknown),
                                        help_text: Default::default(),
                                        mode: Mode::NonAbi,
                                        opts,
                                    },
                                    span,
                                ),
                                return err(warnings, errors),
                                warnings,
                                errors
                            )
                        }
                        Declaration::ImplTrait(impl_trait) => {
                            let (impl_trait, implementing_for_type_id) = check!(
                                TypedImplTrait::type_check_impl_trait(impl_trait, namespace, opts),
                                return err(warnings, errors),
                                warnings,
                                errors
                            );
                            namespace.insert_trait_implementation(
                                impl_trait.trait_name.clone(),
                                look_up_type_id(implementing_for_type_id),
                                impl_trait.methods.clone(),
                            );
                            TypedDeclaration::ImplTrait(impl_trait)
                        }
                        Declaration::ImplSelf(impl_self) => {
                            let impl_trait = check!(
                                TypedImplTrait::type_check_impl_self(impl_self, namespace, opts),
                                return err(warnings, errors),
                                warnings,
                                errors
                            );
                            namespace.insert_trait_implementation(
                                impl_trait.trait_name.clone(),
                                look_up_type_id(impl_trait.implementing_for_type_id),
                                impl_trait.methods.clone(),
                            );
                            TypedDeclaration::ImplTrait(impl_trait)
                        }
                        Declaration::StructDeclaration(decl) => {
                            let decl = check!(
                                TypedStructDeclaration::type_check(decl, namespace, self_type),
                                return err(warnings, errors),
                                warnings,
                                errors
                            );
                            let name = decl.name.clone();
                            let decl = TypedDeclaration::StructDeclaration(decl);
                            // insert the struct decl into namespace
                            let _ = check!(
                                namespace.insert_symbol(name, decl.clone()),
                                return err(warnings, errors),
                                warnings,
                                errors
                            );
                            decl
                        }
                        Declaration::AbiDeclaration(abi_decl) => {
                            let abi_decl = check!(
                                TypedAbiDeclaration::type_check(abi_decl, namespace, self_type),
                                return err(warnings, errors),
                                warnings,
                                errors
                            );
                            let name = abi_decl.name.clone();
                            let decl = TypedDeclaration::AbiDeclaration(abi_decl);
                            namespace.insert_symbol(name, decl.clone());
                            decl
                        }
                        Declaration::StorageDeclaration(StorageDeclaration { span, fields }) => {
                            let mut fields_buf = Vec::with_capacity(fields.len());
                            for StorageField { name, r#type } in fields {
                                let r#type = check!(
                                    namespace.resolve_type_without_self(r#type),
                                    return err(warnings, errors),
                                    warnings,
                                    errors
                                );
                                fields_buf.push(TypedStorageField::new(name, r#type, span.clone()));
                            }

                            let decl = TypedStorageDeclaration::new(fields_buf, span);
                            // insert the storage declaration into the symbols
                            // if there already was one, return an error that duplicate storage

                            // declarations are not allowed
                            check!(
                                namespace.set_storage_declaration(decl.clone()),
                                return err(warnings, errors),
                                warnings,
                                errors
                            );
                            TypedDeclaration::StorageDeclaration(decl)
                        }
                    })
                }
                AstNodeContent::Expression(a) => {
                    let inner = check!(
                        TypedExpression::type_check(TypeCheckArguments {
                            checkee: a.clone(),
                            namespace,
                            return_type_annotation: insert_type(TypeInfo::Unknown),
                            help_text: Default::default(),
                            self_type,
                            mode: Mode::NonAbi,
                            opts
                        }),
                        error_recovery_expr(a.span()),
                        warnings,
                        errors
                    );
                    TypedAstNodeContent::Expression(inner)
                }
                AstNodeContent::ReturnStatement(ReturnStatement { expr }) => {
                    TypedAstNodeContent::ReturnStatement(TypedReturnStatement {
                        expr: check!(
                            TypedExpression::type_check(TypeCheckArguments {
                                checkee: expr.clone(),
                                namespace,
                                // we use "unknown" here because return statements do not
                                // necessarily follow the type annotation of their immediate
                                // surrounding context. Because a return statement is control flow
                                // that breaks out to the nearest function, we need to type check
                                // it against the surrounding function.
                                // That is impossible here, as we don't have that information. It
                                // is the responsibility of the function declaration to type check
                                // all return statements contained within it.
                                return_type_annotation: insert_type(TypeInfo::Unknown),
                                help_text:
                                    "Returned value must match up with the function return type \
                                 annotation.",
                                self_type,
                                mode: Mode::NonAbi,
                                opts
                            }),
                            error_recovery_expr(expr.span()),
                            warnings,
                            errors
                        ),
                    })
                }
                AstNodeContent::ImplicitReturnExpression(expr) => {
                    let typed_expr = check!(
                        TypedExpression::type_check(TypeCheckArguments {
                            checkee: expr.clone(),
                            namespace,
                            return_type_annotation,
                            help_text: "Implicit return must match up with block's type.",
                            self_type,
                            mode: Mode::NonAbi,
                            opts,
                        }),
                        error_recovery_expr(expr.span()),
                        warnings,
                        errors
                    );
                    TypedAstNodeContent::ImplicitReturnExpression(typed_expr)
                }
                AstNodeContent::WhileLoop(WhileLoop { condition, body }) => {
                    let typed_condition = check!(
                        TypedExpression::type_check(TypeCheckArguments {
                            checkee: condition,
                            namespace,
                            return_type_annotation: insert_type(TypeInfo::Boolean),
                            help_text:
                                "A while loop's loop condition must be a boolean expression.",
                            self_type,
                            mode: Mode::NonAbi,
                            opts
                        }),
                        return err(warnings, errors),
                        warnings,
                        errors
                    );
                    let (typed_body, _block_implicit_return) = check!(
                        TypedCodeBlock::type_check(TypeCheckArguments {
                            checkee: body,
                            namespace,
                            return_type_annotation: insert_type(TypeInfo::Tuple(Vec::new())),
                            help_text:
                                "A while loop's loop body cannot implicitly return a value.Try \
                             assigning it to a mutable variable declared outside of the loop \
                             instead.",
                            self_type,
                            mode: Mode::NonAbi,
                            opts,
                        }),
                        (
                            TypedCodeBlock { contents: vec![] },
                            insert_type(TypeInfo::Tuple(Vec::new()))
                        ),
                        warnings,
                        errors
                    );
                    TypedAstNodeContent::WhileLoop(TypedWhileLoop {
                        condition: typed_condition,
                        body: typed_body,
                    })
                }
            },
            span: node.span.clone(),
        };

        if let TypedAstNode {
            content: TypedAstNodeContent::Expression(TypedExpression { .. }),
            ..
        } = node
        {
            let warning = Warning::UnusedReturnValue {
                r#type: Box::new(node.type_info()),
            };
            assert_or_warn!(
                node.type_info().is_unit() || node.type_info() == TypeInfo::ErrorRecovery,
                warnings,
                node.span.clone(),
                warning
            );
        }

        ok(node, warnings, errors)
    }
}

fn reassignment(
    arguments: TypeCheckArguments<'_, (ReassignmentTarget, Expression)>,
    span: Span,
) -> CompileResult<TypedDeclaration> {
    let TypeCheckArguments {
        checkee: (lhs, rhs),
        namespace,
        self_type,
        opts,
        ..
    } = arguments;
    let mut errors = vec![];
    let mut warnings = vec![];
    // ensure that the lhs is a variable expression or struct field access
    match lhs {
        ReassignmentTarget::VariableExpression(var) => {
            let mut expr = var;
            let mut names_vec = Vec::new();
            let (base_name, final_return_type) = loop {
                match *expr {
                    Expression::VariableExpression { name, .. } => {
                        // check that the reassigned name exists
                        let unknown_decl = check!(
                            namespace.resolve_symbol(&name).cloned(),
                            return err(warnings, errors),
                            warnings,
                            errors
                        );
                        let variable_decl = check!(
                            unknown_decl.expect_variable().cloned(),
                            return err(warnings, errors),
                            warnings,
                            errors
                        );
                        if !variable_decl.is_mutable.is_mutable() {
                            errors.push(CompileError::AssignmentToNonMutable { name });
                            return err(warnings, errors);
                        }
                        break (name, variable_decl.body.return_type);
                    }
                    Expression::SubfieldExpression {
                        prefix,
                        field_to_access,
                        ..
                    } => {
                        names_vec.push(ProjectionKind::StructField {
                            name: field_to_access,
                        });
                        expr = prefix;
                    }
                    Expression::TupleIndex {
                        prefix,
                        index,
                        index_span,
                        ..
                    } => {
                        names_vec.push(ProjectionKind::TupleField { index, index_span });
                        expr = prefix;
                    }
                    _ => {
                        errors.push(CompileError::InvalidExpressionOnLhs { span });
                        return err(warnings, errors);
                    }
                }
            };
            let names_vec = names_vec.into_iter().rev().collect::<Vec<_>>();
            let (ty_of_field, _ty_of_parent) = check!(
                namespace.find_subfield_type(&base_name, &names_vec),
                return err(warnings, errors),
                warnings,
                errors
            );
            // type check the reassignment
            let rhs = check!(
                TypedExpression::type_check(TypeCheckArguments {
                    checkee: rhs,
                    namespace,
                    return_type_annotation: ty_of_field,
                    help_text: Default::default(),
                    self_type,
                    mode: Mode::NonAbi,
                    opts,
                }),
                error_recovery_expr(span),
                warnings,
                errors
            );

            ok(
                TypedDeclaration::Reassignment(TypedReassignment {
                    lhs_base_name: base_name,
                    lhs_type: final_return_type,
                    lhs_indices: names_vec,
                    rhs,
                }),
                warnings,
                errors,
            )
        }
        ReassignmentTarget::StorageField(fields) => reassign_storage_subfield(TypeCheckArguments {
            checkee: (fields, span, rhs),
            namespace,
            return_type_annotation: insert_type(TypeInfo::Unknown),
            help_text: Default::default(),
            self_type,
            mode: Mode::NonAbi,
            opts,
        })
        .map(TypedDeclaration::StorageReassignment),
    }
}

fn type_check_interface_surface(
    interface_surface: Vec<TraitFn>,
    namespace: &mut Namespace,
) -> CompileResult<Vec<TypedTraitFn>> {
    let mut warnings = vec![];
    let mut errors = vec![];
    let interface_surface = interface_surface
        .into_iter()
        .map(
            |TraitFn {
                 name,
                 purity,
                 parameters,
                 return_type,
                 return_type_span,
             }| TypedTraitFn {
                name,
                purity,
                return_type_span: return_type_span.clone(),
                parameters: parameters
                    .into_iter()
                    .map(
                        |FunctionParameter {
                             name,
                             type_id,
                             type_span,
                         }| TypedFunctionParameter {
                            name,
                            r#type: check!(
                                namespace.resolve_type_with_self(
                                    look_up_type_id(type_id),
                                    insert_type(TypeInfo::SelfType),
                                    &type_span,
                                    EnforceTypeArguments::Yes
                                ),
                                insert_type(TypeInfo::ErrorRecovery),
                                warnings,
                                errors,
                            ),
                            type_span,
                        },
                    )
                    .collect(),
                return_type: check!(
                    namespace.resolve_type_with_self(
                        return_type,
                        insert_type(TypeInfo::SelfType),
                        &return_type_span,
                        EnforceTypeArguments::Yes
                    ),
                    insert_type(TypeInfo::ErrorRecovery),
                    warnings,
                    errors,
                ),
            },
        )
        .collect::<Vec<_>>();
    ok(interface_surface, warnings, errors)
}

fn type_check_trait_methods(
    methods: Vec<FunctionDeclaration>,
    namespace: &mut Namespace,
    self_type: TypeId,
) -> CompileResult<Vec<TypedFunctionDeclaration>> {
    let mut warnings = vec![];
    let mut errors = vec![];
    let mut methods_buf = Vec::new();
    for FunctionDeclaration {
        body,
        name: fn_name,
        parameters,
        span,
        return_type,
        type_parameters,
        return_type_span,
        purity,
        ..
    } in methods
    {
        parameters.clone().into_iter().for_each(
            |FunctionParameter {
                 name,
                 type_id: ref r#type,
                 ..
             }| {
                let r#type = check!(
                    namespace.resolve_type_with_self(
                        look_up_type_id(*r#type),
                        insert_type(TypeInfo::SelfType),
                        &name.span(),
                        EnforceTypeArguments::Yes
                    ),
                    insert_type(TypeInfo::ErrorRecovery),
                    warnings,
                    errors,
                );
                namespace.insert_symbol(
                    name.clone(),
                    TypedDeclaration::VariableDeclaration(TypedVariableDeclaration {
                        name: name.clone(),
                        body: TypedExpression {
                            expression: TypedExpressionVariant::FunctionParameter,
                            return_type: r#type,
                            is_constant: IsConstant::No,
                            span: name.span(),
                        },
                        // TODO allow mutable function params?
                        is_mutable: VariableMutability::Immutable,
                        const_decl_origin: false,
                        type_ascription: r#type,
                    }),
                );
            },
        );
        // check the generic types in the arguments, make sure they are in
        // the type scope
        let mut generic_params_buf_for_error_message = Vec::new();
        for param in parameters.iter() {
            if let TypeInfo::Custom { ref name, .. } = look_up_type_id(param.type_id) {
                generic_params_buf_for_error_message.push(name.to_string());
            }
        }
        let comma_separated_generic_params = generic_params_buf_for_error_message.join(", ");
        for FunctionParameter {
            ref type_id, name, ..
        } in parameters.iter()
        {
            let span = name.span().clone();
            if let TypeInfo::Custom { name, .. } = look_up_type_id(*type_id) {
                let args_span = parameters.iter().fold(
                    parameters[0].name.span().clone(),
                    |acc, FunctionParameter { name, .. }| Span::join(acc, name.span()),
                );
                if type_parameters.iter().any(|TypeParameter { type_id, .. }| {
                    if let TypeInfo::Custom {
                        name: this_name, ..
                    } = look_up_type_id(*type_id)
                    {
                        this_name == name.clone()
                    } else {
                        false
                    }
                }) {
                    errors.push(CompileError::TypeParameterNotInTypeScope {
                        name: name.clone(),
                        span: span.clone(),
                        comma_separated_generic_params: comma_separated_generic_params.clone(),
                        fn_name: fn_name.clone(),
                        args: args_span.as_str().to_string(),
                    });
                }
            }
        }
        let parameters = parameters
            .into_iter()
            .map(
                |FunctionParameter {
                     name,
                     type_id,
                     type_span,
                 }| {
                    TypedFunctionParameter {
                        name,
                        r#type: check!(
                            namespace.resolve_type_with_self(
                                look_up_type_id(type_id),
                                crate::type_engine::insert_type(TypeInfo::SelfType),
                                &type_span,
                                EnforceTypeArguments::Yes
                            ),
                            insert_type(TypeInfo::ErrorRecovery),
                            warnings,
                            errors,
                        ),
                        type_span,
                    }
                },
            )
            .collect::<Vec<_>>();

        // TODO check code block implicit return
        let return_type = check!(
            namespace.resolve_type_with_self(
                return_type,
                self_type,
                &return_type_span,
                EnforceTypeArguments::Yes
            ),
            insert_type(TypeInfo::ErrorRecovery),
            warnings,
            errors,
        );
        let (body, _code_block_implicit_return) = check!(
            TypedCodeBlock::type_check(TypeCheckArguments {
                checkee: body,
                namespace,
                return_type_annotation: return_type,
                help_text: "Trait method body's return type does not match up with \
                                         its return type annotation.",
                self_type,
                mode: Mode::NonAbi,
                opts: TCOpts { purity }
            }),
            continue,
            warnings,
            errors
        );

        methods_buf.push(TypedFunctionDeclaration {
            name: fn_name,
            body,
            parameters,
            span,
            return_type,
            type_parameters,
            // For now, any method declared is automatically public.
            // We can tweak that later if we want.
            visibility: Visibility::Public,
            return_type_span,
            is_contract_call: false,
            purity,
        });
    }
    ok(methods_buf, warnings, errors)
}

/// Used to create a stubbed out function when the function fails to compile, preventing cascading
/// namespace errors
fn error_recovery_function_declaration(decl: FunctionDeclaration) -> TypedFunctionDeclaration {
    let FunctionDeclaration {
        name,
        return_type,
        span,
        return_type_span,
        visibility,
        ..
    } = decl;
    TypedFunctionDeclaration {
        purity: Default::default(),
        name,
        body: TypedCodeBlock {
            contents: Default::default(),
        },
        span,
        is_contract_call: false,
        return_type_span,
        parameters: Default::default(),
        visibility,
        return_type: insert_type(return_type),
        type_parameters: Default::default(),
    }
}

/// Describes each field being drilled down into in storage and its type.
#[derive(Clone, Debug, PartialEq, Eq)]
pub struct TypeCheckedStorageReassignment {
    pub fields: Vec<TypeCheckedStorageReassignDescriptor>,
    pub(crate) ix: StateIndex,
    pub rhs: TypedExpression,
}

impl Spanned for TypeCheckedStorageReassignment {
    fn span(&self) -> Span {
        self.fields
            .iter()
            .fold(self.fields[0].span.clone(), |acc, field| {
                Span::join(acc, field.span.clone())
            })
    }
}

impl TypeCheckedStorageReassignment {
    pub fn names(&self) -> Vec<Ident> {
        self.fields
            .iter()
            .map(|f| f.name.clone())
            .collect::<Vec<_>>()
    }
}

/// Describes a single subfield access in the sequence when reassigning to a subfield within
/// storage.
#[derive(Clone, Debug, Eq)]
pub struct TypeCheckedStorageReassignDescriptor {
    pub name: Ident,
    pub r#type: TypeId,
    pub(crate) span: Span,
}

// NOTE: Hash and PartialEq must uphold the invariant:
// k1 == k2 -> hash(k1) == hash(k2)
// https://doc.rust-lang.org/std/collections/struct.HashMap.html
impl PartialEq for TypeCheckedStorageReassignDescriptor {
    fn eq(&self, other: &Self) -> bool {
        self.name == other.name && look_up_type_id(self.r#type) == look_up_type_id(other.r#type)
    }
}

fn reassign_storage_subfield(
    arguments: TypeCheckArguments<'_, (Vec<Ident>, Span, Expression)>,
) -> CompileResult<TypeCheckedStorageReassignment> {
    let TypeCheckArguments {
        checkee: (fields, span, rhs),
        namespace,
        return_type_annotation: _return_type_annotation,
        help_text: _help_text,
        self_type,
        opts,
        ..
    } = arguments;
    let mut errors = vec![];
    let mut warnings = vec![];
    if !namespace.has_storage_declared() {
        errors.push(CompileError::NoDeclaredStorage { span });

        return err(warnings, errors);
    }

    let storage_fields = check!(
        namespace.get_storage_field_descriptors(),
        return err(warnings, errors),
        warnings,
        errors
    );
    let mut type_checked_buf = vec![];
    let mut fields: Vec<_> = fields.into_iter().rev().collect();

    let first_field = fields.pop().expect("guaranteed by grammar");
    let (ix, initial_field_type) = match storage_fields
        .iter()
        .enumerate()
        .find(|(_, TypedStorageField { name, .. })| name == &first_field)
    {
        Some((ix, TypedStorageField { r#type, .. })) => (StateIndex::new(ix), r#type),
        None => {
            errors.push(CompileError::StorageFieldDoesNotExist {
                name: first_field.clone(),
            });
            return err(warnings, errors);
        }
    };

    type_checked_buf.push(TypeCheckedStorageReassignDescriptor {
        name: first_field.clone(),
        r#type: *initial_field_type,
        span: first_field.span(),
    });

    fn update_available_struct_fields(id: TypeId) -> Vec<TypedStructField> {
        match look_up_type_id(id) {
            TypeInfo::Struct { fields, .. } => fields,
            _ => vec![],
        }
    }
    let mut curr_type = *initial_field_type;

    // if the previously iterated type was a struct, put its fields here so we know that,
    // in the case of a subfield, we can type check the that the subfield exists and its type.
    let mut available_struct_fields = update_available_struct_fields(*initial_field_type);

    // get the initial field's type
    // make sure the next field exists in that type
    for field in fields.into_iter().rev() {
        match available_struct_fields
            .iter()
            .find(|x| x.name.as_str() == field.as_str())
        {
            Some(struct_field) => {
                curr_type = struct_field.r#type;
                type_checked_buf.push(TypeCheckedStorageReassignDescriptor {
                    name: field.clone(),
                    r#type: struct_field.r#type,
                    span: field.span().clone(),
                });
                available_struct_fields = update_available_struct_fields(struct_field.r#type);
            }
            None => {
                let available_fields = available_struct_fields
                    .iter()
                    .map(|x| x.name.as_str())
                    .collect::<Vec<_>>();
                errors.push(CompileError::FieldNotFound {
                    field_name: field.clone(),
                    available_fields: available_fields.join(", "),
                    struct_name: type_checked_buf.last().unwrap().name.clone(),
                });
                return err(warnings, errors);
            }
        }
    }
    let rhs = check!(
        TypedExpression::type_check(TypeCheckArguments {
            checkee: rhs,
            namespace,
            return_type_annotation: curr_type,
            help_text: Default::default(),
            self_type,
            mode: Mode::NonAbi,
            opts,
        }),
        error_recovery_expr(span),
        warnings,
        errors
    );

    ok(
        TypeCheckedStorageReassignment {
            fields: type_checked_buf,
            ix,
            rhs,
        },
        warnings,
        errors,
    )
}<|MERGE_RESOLUTION|>--- conflicted
+++ resolved
@@ -368,19 +368,7 @@
                             decl
                         }
                         Declaration::FunctionDeclaration(fn_decl) => {
-<<<<<<< HEAD
                             let fn_decl = check!(
-=======
-                            for type_parameter in fn_decl.type_parameters.iter() {
-                                if !type_parameter.trait_constraints.is_empty() {
-                                    errors.push(CompileError::WhereClauseNotYetSupported {
-                                        span: type_parameter.name_ident.span(),
-                                    });
-                                    break;
-                                }
-                            }
-                            let decl = check!(
->>>>>>> 685f96e9
                                 TypedFunctionDeclaration::type_check(TypeCheckArguments {
                                     checkee: fn_decl.clone(),
                                     namespace,
