--- conflicted
+++ resolved
@@ -20,20 +20,16 @@
 
 pub mod declaration;
 use declaration::TypedTraitFn;
-<<<<<<< HEAD
-pub(crate) use declaration::{
-    OwnedTypedEnumVariant, OwnedTypedStructField, TypedReassignment, TypedStorageDeclaration,
-    TypedTraitDeclaration, TypedVariableDeclaration, VariableMutability,
-};
-=======
->>>>>>> 7c34f24b
+
 pub use declaration::{
     TypedAbiDeclaration, TypedConstantDeclaration, TypedDeclaration, TypedEnumDeclaration,
     TypedEnumVariant, TypedFunctionDeclaration, TypedFunctionParameter, TypedStructDeclaration,
     TypedStructField,
 };
+
 pub(crate) use declaration::{
-    TypedReassignment, TypedTraitDeclaration, TypedVariableDeclaration, VariableMutability,
+    TypedReassignment, TypedStorageDeclaration,
+    TypedTraitDeclaration, TypedVariableDeclaration, VariableMutability,
 };
 
 pub mod impl_trait;
@@ -662,8 +658,7 @@
                                     warnings,
                                     errors
                                 );
-                                dbg!(initializer);
-                                fields_buf.push(TypedStorageField::new(name, r#type));
+                                fields_buf.push(TypedStorageField::new(name, r#type, span.clone()));
                             }
 
                             let decl = TypedStorageDeclaration::new(fields_buf, span);
@@ -1441,7 +1436,7 @@
         span: field.span().clone(),
     };
 
-    /*fn update_available_struct_fields(id: TypeId) -> Vec<OwnedTypedStructField> {
+    /*fn update_available_struct_fields(id: TypeId) -> Vec<TypedStructField> {
         match look_up_type_id(id) {
             TypeInfo::Struct { fields, .. } => fields,
             _ => vec![],
