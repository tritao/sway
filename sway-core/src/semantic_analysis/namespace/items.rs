--- conflicted
+++ resolved
@@ -138,7 +138,6 @@
             .get_methods_for_type(implementing_for_type_id)
     }
 
-<<<<<<< HEAD
     // /// Given a [TypeInfo] `new_type`, find all the types for which `new_type` is a subset and grab
     // /// all the methods for those types, then implement them for `new_type`
     // pub(crate) fn copy_methods_to_type(&mut self, new_type: TypeInfo, type_mapping: &TypeMapping) {
@@ -158,34 +157,6 @@
     //             .insert(trait_name, new_type.clone(), trait_methods);
     //     }
     // }
-=======
-    // Given a TypeInfo old_type with a set of methods available to it, make those same methods
-    // available to TypeInfo new_type. This is useful in situations where old_type is being
-    // monomorphized to new_type and and we want `get_methods_for_type()` to return the same set of
-    // methods for new_type as it does for old_type.
-    pub(crate) fn copy_methods_to_type(
-        &mut self,
-        old_type: TypeId,
-        new_type: TypeId,
-        type_mapping: &TypeMapping,
-    ) {
-        // This map grabs all (trait name, vec of methods) from self.implemented_traits
-        // corresponding to `old_type`.
-        let methods = self
-            .implemented_traits
-            .get_methods_for_type_by_trait(old_type);
-
-        // Insert into `self.implemented_traits` the contents of the map above but with `new_type`
-        // as the `TypeInfo` key.
-        for (trait_name, mut trait_methods) in methods.into_iter() {
-            trait_methods
-                .iter_mut()
-                .for_each(|method| method.copy_types(type_mapping));
-            self.implemented_traits
-                .insert(trait_name, new_type, trait_methods);
-        }
-    }
->>>>>>> b403607e
 
     pub(crate) fn get_canonical_path(&self, symbol: &Ident) -> &[Ident] {
         self.use_synonyms.get(symbol).map(|v| &v[..]).unwrap_or(&[])
