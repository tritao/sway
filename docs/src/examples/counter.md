--- conflicted
+++ resolved
@@ -3,11 +3,7 @@
 The following is a simple example of a contract which implements a counter. Both the `initialize()` and `increment()` functions return the currently set value.
 
 ```bash
-<<<<<<< HEAD
-forc new --template counter my_counter_project
-=======
 forc template --template-name counter my_counter_project
->>>>>>> 4b7c4fc1
 ```
 
 ```sway
