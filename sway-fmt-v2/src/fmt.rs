--- conflicted
+++ resolved
@@ -7,17 +7,7 @@
     config::manifest::Config,
     error::{ConfigError, FormatterError},
 };
-<<<<<<< HEAD
-use crate::{
-    config::whitespace::NewlineStyle,
-    utils::{
-        indent_style::{Indent, Shape},
-        newline_style::apply_newline_style,
-    },
-};
-=======
 use crate::{config::whitespace::NewlineStyle, utils::newline_style::apply_newline_style};
->>>>>>> 50d5f9ef
 
 #[derive(Debug, Default)]
 pub struct Formatter {
@@ -28,11 +18,7 @@
 pub type FormattedCode = String;
 
 pub trait Format {
-<<<<<<< HEAD
-    fn format(&self, formatter: &Formatter, shape: &mut Shape) -> FormattedCode;
-=======
     fn format(&self, formatter: &mut Formatter) -> FormattedCode;
->>>>>>> 50d5f9ef
 }
 
 impl Formatter {
@@ -51,42 +37,31 @@
         build_config: Option<&BuildConfig>,
     ) -> Result<FormattedCode, FormatterError> {
         let path = build_config.map(|build_config| build_config.canonical_root_module());
-        // Current shape is non indented
-        let mut shape = Shape::indented(Indent::empty(), self);
         let items = sway_parse::parse_file(src, path)?.items;
-<<<<<<< HEAD
-        let raw_formatted_code = items
-=======
         let formatted_raw_newline = items
->>>>>>> 50d5f9ef
             .into_iter()
             .map(|item| -> Result<String, FormatterError> {
                 use ItemKind::*;
                 Ok(match item.value {
-                    Use(item_use) => item_use.format(self, &mut shape),
-                    Struct(item_struct) => item_struct.format(self, &mut shape),
-                    Enum(item_enum) => item_enum.format(self, &mut shape),
-                    Fn(item_fn) => item_fn.format(self, &mut shape),
-                    Trait(item_trait) => item_trait.format(self, &mut shape),
-                    Impl(item_impl) => item_impl.format(self, &mut shape),
-                    Abi(item_abi) => item_abi.format(self, &mut shape),
-                    Const(item_const) => item_const.format(self, &mut shape),
-                    Storage(item_storage) => item_storage.format(self, &mut shape),
+                    Use(item_use) => item_use.format(self),
+                    Struct(item_struct) => item_struct.format(self),
+                    Enum(item_enum) => item_enum.format(self),
+                    Fn(item_fn) => item_fn.format(self),
+                    Trait(item_trait) => item_trait.format(self),
+                    Impl(item_impl) => item_impl.format(self),
+                    Abi(item_abi) => item_abi.format(self),
+                    Const(item_const) => item_const.format(self),
+                    Storage(item_storage) => item_storage.format(self),
                 })
             })
             .collect::<Result<Vec<String>, _>>()?
             .join("\n");
-<<<<<<< HEAD
-        let mut formatted_code = String::from(&raw_formatted_code);
-        apply_newline_style(NewlineStyle::Auto, &mut formatted_code, &raw_formatted_code);
-=======
         let mut formatted_code = String::from(&formatted_raw_newline);
         apply_newline_style(
             NewlineStyle::Auto,
             &mut formatted_code,
             &formatted_raw_newline,
         );
->>>>>>> 50d5f9ef
         Ok(formatted_code)
     }
 }