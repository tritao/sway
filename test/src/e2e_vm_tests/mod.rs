--- conflicted
+++ resolved
@@ -340,18 +340,10 @@
             "should_pass/language/contract_caller_as_type",
             ProgramState::Return(42),
         ),
-<<<<<<< HEAD
-=======
         (
             "should_pass/language/non_literal_const_decl",
             ProgramState::Return(42),
         ),
-        /*
-         * This test is disabled because in order to work correctly it requires that we implement
-         * `&mut self` methods.
-         *
-         * See: #1188
->>>>>>> 685f96e9
         (
             "should_pass/language/self_impl_reassignment",
             ProgramState::Return(1),
@@ -591,11 +583,8 @@
         "should_fail/repeated_enum_variant",
         "should_fail/repeated_storage_field",
         "should_fail/repeated_struct_field",
-<<<<<<< HEAD
         "should_fail/method_requires_mut_var",
-=======
         "should_fail/storage_conflict",
->>>>>>> 685f96e9
     ];
     number_of_tests_run += negative_project_names.iter().fold(0, |acc, name| {
         if filter(name) {
