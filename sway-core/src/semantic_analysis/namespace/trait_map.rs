--- conflicted
+++ resolved
@@ -2,8 +2,6 @@
     type_engine::{look_up_type_id, TypeId},
     CallPath, TypeInfo, TypedFunctionDeclaration,
 };
-
-use std::collections::HashMap;
 
 type TraitName = CallPath;
 
@@ -45,25 +43,25 @@
         methods: Vec<TypedFunctionDeclaration>,
     ) {
         let mut methods_map = im::HashMap::new();
-        if let TypeInfo::Struct { ref name, .. } = type_implementing_for {
-            if name.as_str() == "DoubleIdentity" {
-                println!(">>\n\tinserting for {}", type_implementing_for);
-            }
-        }
+        // if let TypeInfo::Struct { ref name, .. } = type_implementing_for {
+        //     if name.as_str() == "DoubleIdentity" {
+        //         println!(">>\n\tinserting for {}", type_implementing_for);
+        //     }
+        // }
         for method in methods.into_iter() {
             let method_name = method.name.as_str().to_string();
-            if let TypeInfo::Struct { ref name, .. } = type_implementing_for {
-                if name.as_str() == "DoubleIdentity" {
-                    println!("\t{}", method_name);
-                }
-            }
+            // if let TypeInfo::Struct { ref name, .. } = type_implementing_for {
+            //     if name.as_str() == "DoubleIdentity" {
+            //         println!("\t{}", method_name);
+            //     }
+            // }
             methods_map.insert(method_name, method);
         }
-        if let TypeInfo::Struct { ref name, .. } = type_implementing_for {
-            if name.as_str() == "DoubleIdentity" {
-                println!(">>");
-            }
-        }
+        // if let TypeInfo::Struct { ref name, .. } = type_implementing_for {
+        //     if name.as_str() == "DoubleIdentity" {
+        //         println!(">>");
+        //     }
+        // }
         self.trait_map
             .push_back(((trait_name, incoming_type_id), methods_map));
     }
@@ -103,7 +101,6 @@
         if look_up_type_id(incoming_type_id) == TypeInfo::ErrorRecovery {
             return methods;
         }
-<<<<<<< HEAD
         // if let TypeInfo::Struct { ref name, .. } = r#type {
         //     if name.as_str() == "DoubleIdentity" {
         //         println!(
@@ -113,7 +110,7 @@
         //     }
         // }
         for ((_, type_info), trait_methods) in self.trait_map.iter() {
-            if r#type.is_subset_of(type_info) {
+            if look_up_type_id(incoming_type_id).is_subset_of(&look_up_type_id(*type_info)) {
                 let mut trait_methods = trait_methods.values().cloned().collect();
                 // if let TypeInfo::Struct { ref name, .. } = type_info {
                 //     if name.as_str() == "DoubleIdentity" {
@@ -124,11 +121,6 @@
                 //     }
                 // }
                 methods.append(&mut trait_methods);
-=======
-        for ((_, map_type_id), l_methods) in self.trait_map.iter() {
-            if look_up_type_id(*map_type_id) == look_up_type_id(incoming_type_id) {
-                methods.append(&mut l_methods.values().cloned().collect());
->>>>>>> b403607e
             }
             // } else {
             //     if let TypeInfo::Struct { ref name, .. } = type_info {
@@ -141,7 +133,6 @@
         methods
     }
 
-<<<<<<< HEAD
     // pub(crate) fn get_methods_for_type_by_trait(
     //     &self,
     //     r#type: TypeInfo,
@@ -195,25 +186,4 @@
     //     }
     //     methods
     // }
-=======
-    pub(crate) fn get_methods_for_type_by_trait(
-        &self,
-        incoming_type_id: TypeId,
-    ) -> HashMap<TraitName, Vec<TypedFunctionDeclaration>> {
-        let mut methods: HashMap<TraitName, Vec<TypedFunctionDeclaration>> = HashMap::new();
-        // small performance gain in bad case
-        if look_up_type_id(incoming_type_id) == TypeInfo::ErrorRecovery {
-            return methods;
-        }
-        for ((trait_name, map_type_id), trait_methods) in self.trait_map.iter() {
-            if look_up_type_id(*map_type_id) == look_up_type_id(incoming_type_id) {
-                methods.insert(
-                    (*trait_name).clone(),
-                    trait_methods.values().cloned().collect(),
-                );
-            }
-        }
-        methods
-    }
->>>>>>> b403607e
 }