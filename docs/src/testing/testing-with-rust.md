# Testing with Rust

If you look again at the project structure when you create a [new Forc project](../introduction/forc_project.md) with `forc new`, you can see a directory called `tests/`:

```plaintext
$ forc new my-fuel-project
$ cd my-fuel-project
$ tree .
├── Cargo.toml
├── Forc.toml
├── src
│   └── main.sw
└── tests
    └── harness.rs
```

Note that this is also a Rust package, hence the existence of a `Cargo.toml` (Rust manifest file) in the project root directory. The `Cargo.toml` in the root directory contains necessary Rust dependencies to enable you to write Rust-based tests using our [Rust SDK](https://github.com/FuelLabs/fuels-rs), (`fuels-rs`).

<<<<<<< HEAD
These tests can be run using `forc test` which will look for Rust tests under the `tests/` directory (created automatically with `forc new`).
=======
These tests can be run using `forc test` which will look for Rust tests under the `tests/` directory (created automatically with `forc init` and prepopulated with boilerplate code).
>>>>>>> 8c6b91fb

For example, let's write tests against the following contract, written in Sway. This can be done in the pregenerated `src/main.sw` or in a new file in `src`. In the case of the latter, update the `entry` field in `Forc.toml` to point at the new contract.

```sway
{{#include ../../../examples/counter/src/main.sw}}
```

Our `tests/harness.rs` file could look like:

<!--TODO add test here once examples are tested-->

```rust,ignore
use fuels::{prelude::*, tx::ContractId};
use fuels_abigen_macro::abigen;

// Load abi from json
abigen!(MyContract, "out/debug/my-fuel-project-abi.json");

async fn get_contract_instance() -> (MyContract, ContractId) {
    // Launch a local network and deploy the contract
    let wallet = launch_provider_and_get_single_wallet().await;

    let id = Contract::deploy("./out/debug/my-fuel-project.bin", &wallet, TxParameters::default())
        .await
        .unwrap();

    let instance = MyContract::new(id.to_string(), wallet);

    (instance, id)
}

#[tokio::test]
async fn can_get_contract_id() {
    let (contract_instance, _id) = get_contract_instance().await;
    // Now you have an instance of your contract you can use to test each function

    let result = contract_instance
        .initialize_counter(42)
        .call()
        .await
        .unwrap();

    assert_eq!(42, result.value);

    // Call `increment_counter()` method in our deployed contract.
    let result = contract_instance
        .increment_counter(10)
        .call()
        .await
        .unwrap();

    assert_eq!(52, result.value);
}
```

Then, in the root of our project, running `forc test` will run the test above, compiling and deploying the contract to a local Fuel network, and calling the ABI methods against the contract deployed in there:

```console
$ forc test
...
running 1 test
test can_get_contract_id ... ok

test result: ok. 1 passed; 0 failed; 0 ignored; 0 measured; 0 filtered out; finished in 0.22s
```<|MERGE_RESOLUTION|>--- conflicted
+++ resolved
@@ -16,11 +16,7 @@
 
 Note that this is also a Rust package, hence the existence of a `Cargo.toml` (Rust manifest file) in the project root directory. The `Cargo.toml` in the root directory contains necessary Rust dependencies to enable you to write Rust-based tests using our [Rust SDK](https://github.com/FuelLabs/fuels-rs), (`fuels-rs`).
 
-<<<<<<< HEAD
 These tests can be run using `forc test` which will look for Rust tests under the `tests/` directory (created automatically with `forc new`).
-=======
-These tests can be run using `forc test` which will look for Rust tests under the `tests/` directory (created automatically with `forc init` and prepopulated with boilerplate code).
->>>>>>> 8c6b91fb
 
 For example, let's write tests against the following contract, written in Sway. This can be done in the pregenerated `src/main.sw` or in a new file in `src`. In the case of the latter, update the `entry` field in `Forc.toml` to point at the new contract.
 
